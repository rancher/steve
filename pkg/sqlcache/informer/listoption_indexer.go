package informer

import (
	"context"
	"database/sql"
	"encoding/gob"
	"errors"
	"fmt"
	"maps"
	"regexp"
	"slices"
	"sort"
	"strconv"
	"strings"
	"sync"
	"time"

	"github.com/rancher/steve/pkg/sqlcache/sqltypes"
	"github.com/sirupsen/logrus"
	"k8s.io/apimachinery/pkg/api/meta"
	"k8s.io/apimachinery/pkg/apis/meta/v1/unstructured"
	"k8s.io/apimachinery/pkg/labels"
	"k8s.io/apimachinery/pkg/runtime"
	"k8s.io/apimachinery/pkg/util/sets"
	"k8s.io/apimachinery/pkg/watch"
	"k8s.io/client-go/tools/cache"

	"github.com/rancher/steve/pkg/sqlcache/db"
	"github.com/rancher/steve/pkg/sqlcache/partition"
)

// ListOptionIndexer extends Indexer by allowing queries based on ListOption
type ListOptionIndexer struct {
	*Indexer

	namespaced    bool
	indexedFields []string

	// lock protects both latestRV and watchers
	lock     sync.RWMutex
	latestRV string
	watchers map[*watchKey]*watcher

	// gcInterval is how often to run the garbage collection
	gcInterval time.Duration
	// gcKeepCount is how many events to keep in _events table when gc runs
	gcKeepCount int

	upsertEventsStmt        db.Stmt
	findEventsRowByRVStmt   db.Stmt
	listEventsAfterStmt     db.Stmt
	deleteEventsByCountStmt db.Stmt
	dropEventsStmt          db.Stmt
	addFieldsStmt           db.Stmt
	deleteFieldsStmt        db.Stmt
	dropFieldsStmt          db.Stmt
	upsertLabelsStmt        db.Stmt
	deleteLabelsStmt        db.Stmt
	dropLabelsStmt          db.Stmt
}

var (
	defaultIndexedFields   = []string{"metadata.name", "metadata.creationTimestamp"}
	defaultIndexNamespaced = "metadata.namespace"
	immutableFields        = sets.New(
		"metadata.creationTimestamp",
		"metadata.namespace",
		"metadata.name",
		"id",
		"metadata.state.name",
	)
	subfieldRegex           = regexp.MustCompile(`([a-zA-Z]+)|(\[[-a-zA-Z./]+])|(\[[0-9]+])`)
	containsNonNumericRegex = regexp.MustCompile(`\D`)

	ErrInvalidColumn   = errors.New("supplied column is invalid")
	ErrTooOld          = errors.New("resourceversion too old")
	ErrUnknownRevision = errors.New("unknown revision")

	projectIDFieldLabel = "field.cattle.io/projectId"
	namespacesDbName    = "_v1_Namespace"
)

const (
	matchFmt                 = `%%%s%%`
	strictMatchFmt           = `%s`
	escapeBackslashDirective = ` ESCAPE '\'` // The leading space is crucial for unit tests only '

	// RV stands for ResourceVersion
	createEventsTableFmt = `CREATE TABLE "%s_events" (
                       rv TEXT NOT NULL,
                       type TEXT NOT NULL,
                       event BLOB NOT NULL,
                       eventnonce BLOB,
	               dekid BLOB,
                       PRIMARY KEY (type, rv)
          )`
	listEventsAfterFmt = `SELECT type, rv, event, eventnonce, dekid
	       FROM "%s_events"
	       WHERE rowid > ?
       `
	findEventsRowByRVFmt = `SELECT rowid
               FROM "%s_events"
               WHERE rv = ?
       `
	upsertEventsStmtFmt = `
INSERT INTO "%s_events" (rv, type, event, eventnonce, dekid)
VALUES (?, ?, ?, ?, ?)
ON CONFLICT(type, rv) DO UPDATE SET
  event = excluded.event,
  eventnonce = excluded.eventnonce,
  dekid = excluded.dekid`
	deleteEventsByCountFmt = `DELETE FROM "%s_events"
	WHERE rowid < (
	    SELECT MIN(rowid) FROM (
	        SELECT rowid FROM "%s_events" ORDER BY rowid DESC LIMIT ?
	    ) q
	)`
	dropEventsFmt = `DROP TABLE IF EXISTS "%s_events"`

	createFieldsTableFmt = `CREATE TABLE "%s_fields" (
		key TEXT NOT NULL REFERENCES "%s"(key) ON DELETE CASCADE,
		%s,
		PRIMARY KEY (key)
    )`
	createFieldsIndexFmt = `CREATE INDEX "%s_%s_index" ON "%s_fields"("%s")`
	deleteFieldsFmt      = `DELETE FROM "%s_fields"`
	dropFieldsFmt        = `DROP TABLE IF EXISTS "%s_fields"`

	failedToGetFromSliceFmt = "[listoption indexer] failed to get subfield [%s] from slice items"

	createLabelsTableFmt = `CREATE TABLE IF NOT EXISTS "%s_labels" (
		key TEXT NOT NULL REFERENCES "%s"(key) ON DELETE CASCADE,
		label TEXT NOT NULL,
		value TEXT NOT NULL,
		PRIMARY KEY (key, label)
	)`
	createLabelsTableIndexFmt = `CREATE INDEX IF NOT EXISTS "%s_labels_index" ON "%s_labels"(label, value)`

	upsertLabelsStmtFmt = `
INSERT INTO "%s_labels" (key, label, value)
VALUES (?, ?, ?)
ON CONFLICT(key, label) DO UPDATE SET
  value = excluded.value`
	deleteLabelsStmtFmt = `DELETE FROM "%s_labels"`
	dropLabelsStmtFmt   = `DROP TABLE IF EXISTS "%s_labels"`
)

type ListOptionIndexerOptions struct {
	// Fields is a list of fields within the object that we want indexed for
	// filtering & sorting. Each field is specified as a slice.
	//
	// For example, .metadata.resourceVersion should be specified as []string{"metadata", "resourceVersion"}
	Fields [][]string
	// IsNamespaced determines whether the GVK for this ListOptionIndexer is
	// namespaced
	IsNamespaced bool
	// GCInterval is how often to run the garbage collection
	GCInterval time.Duration
	// GCKeepCount is how many events to keep in _events table when gc runs
	GCKeepCount int
}

// NewListOptionIndexer returns a SQLite-backed cache.Indexer of unstructured.Unstructured Kubernetes resources of a certain GVK
// ListOptionIndexer is also able to satisfy ListOption queries on indexed (sub)fields.
func NewListOptionIndexer(ctx context.Context, s Store, opts ListOptionIndexerOptions) (*ListOptionIndexer, error) {
	// necessary in order to gob/ungob unstructured.Unstructured objects
	gob.Register(map[string]interface{}{})
	gob.Register([]interface{}{})

	i, err := NewIndexer(ctx, cache.Indexers{}, s)
	if err != nil {
		return nil, err
	}

	var indexedFields []string
	for _, f := range defaultIndexedFields {
		indexedFields = append(indexedFields, f)
	}
	if opts.IsNamespaced {
		indexedFields = append(indexedFields, defaultIndexNamespaced)
	}
	for _, f := range opts.Fields {
		indexedFields = append(indexedFields, toColumnName(f))
	}

	l := &ListOptionIndexer{
		Indexer:       i,
		namespaced:    opts.IsNamespaced,
		indexedFields: indexedFields,
		watchers:      make(map[*watchKey]*watcher),
	}
	l.RegisterAfterAdd(l.addIndexFields)
	l.RegisterAfterAdd(l.addLabels)
	l.RegisterAfterAdd(l.notifyEventAdded)
	l.RegisterAfterUpdate(l.addIndexFields)
	l.RegisterAfterUpdate(l.addLabels)
	l.RegisterAfterUpdate(l.notifyEventModified)
	l.RegisterAfterDelete(l.notifyEventDeleted)
	l.RegisterAfterDeleteAll(l.deleteFields)
	l.RegisterAfterDeleteAll(l.deleteLabels)
	l.RegisterBeforeDropAll(l.dropEvents)
	l.RegisterBeforeDropAll(l.dropLabels)
	l.RegisterBeforeDropAll(l.dropFields)
	columnDefs := make([]string, len(indexedFields))
	for index, field := range indexedFields {
		column := fmt.Sprintf(`"%s" TEXT`, field)
		columnDefs[index] = column
	}

	dbName := db.Sanitize(i.GetName())
	columns := make([]string, 0, len(indexedFields))
	qmarks := make([]string, 0, len(indexedFields))
	setStatements := make([]string, 0, len(indexedFields))

	err = l.WithTransaction(ctx, true, func(tx db.TxClient) error {
		createEventsTableQuery := fmt.Sprintf(createEventsTableFmt, dbName)
		if _, err := tx.Exec(createEventsTableQuery); err != nil {
			return err
		}

		createFieldsTableQuery := fmt.Sprintf(createFieldsTableFmt, dbName, dbName, strings.Join(columnDefs, ", "))
		if _, err := tx.Exec(createFieldsTableQuery); err != nil {
			return err
		}

		for _, field := range indexedFields {
			// create index for field
			createFieldsIndexQuery := fmt.Sprintf(createFieldsIndexFmt, dbName, field, dbName, field)
			if _, err := tx.Exec(createFieldsIndexQuery); err != nil {
				return err
			}

			// format field into column for prepared statement
			column := fmt.Sprintf(`"%s"`, field)
			columns = append(columns, column)

			// add placeholder for column's value in prepared statement
			qmarks = append(qmarks, "?")

			// add formatted set statement for prepared statement
			// optimization: avoid SET for fields which cannot change
			if !immutableFields.Has(field) {
				setStatement := fmt.Sprintf(`"%s" = excluded."%s"`, field, field)
				setStatements = append(setStatements, setStatement)
			}
		}
		createLabelsTableQuery := fmt.Sprintf(createLabelsTableFmt, dbName, dbName)
		if _, err := tx.Exec(createLabelsTableQuery); err != nil {
			return err
		}

		createLabelsTableIndexQuery := fmt.Sprintf(createLabelsTableIndexFmt, dbName, dbName)
		if _, err := tx.Exec(createLabelsTableIndexQuery); err != nil {
			return err
		}

		return nil
	})
	if err != nil {
		return nil, err
	}

	l.upsertEventsStmt = l.Prepare(fmt.Sprintf(upsertEventsStmtFmt, dbName))
	l.listEventsAfterStmt = l.Prepare(fmt.Sprintf(listEventsAfterFmt, dbName))
	l.findEventsRowByRVStmt = l.Prepare(fmt.Sprintf(findEventsRowByRVFmt, dbName))
	l.deleteEventsByCountStmt = l.Prepare(fmt.Sprintf(deleteEventsByCountFmt, dbName, dbName))
	l.dropEventsStmt = l.Prepare(fmt.Sprintf(dropEventsFmt, dbName))

	addFieldsOnConflict := "NOTHING"
	if len(setStatements) > 0 {
		addFieldsOnConflict = "UPDATE SET " + strings.Join(setStatements, ", ")
	}
	l.addFieldsStmt = l.Prepare(fmt.Sprintf(
		`INSERT INTO "%s_fields"(key, %s) VALUES (?, %s) ON CONFLICT DO %s`,
		dbName,
		strings.Join(columns, ", "),
		strings.Join(qmarks, ", "),
		addFieldsOnConflict,
	))
	l.deleteFieldsStmt = l.Prepare(fmt.Sprintf(deleteFieldsFmt, dbName))
	l.dropFieldsStmt = l.Prepare(fmt.Sprintf(dropFieldsFmt, dbName))

	l.upsertLabelsStmt = l.Prepare(fmt.Sprintf(upsertLabelsStmtFmt, dbName))
	l.deleteLabelsStmt = l.Prepare(fmt.Sprintf(deleteLabelsStmtFmt, dbName))
	l.dropLabelsStmt = l.Prepare(fmt.Sprintf(dropLabelsStmtFmt, dbName))

	l.gcInterval = opts.GCInterval
	l.gcKeepCount = opts.GCKeepCount

	return l, nil
}

func (l *ListOptionIndexer) GetLatestResourceVersion() []string {
	var latestRV []string

	l.lock.RLock()
	latestRV = []string{l.latestRV}
	l.lock.RUnlock()

	return latestRV
}

func (l *ListOptionIndexer) Watch(ctx context.Context, opts WatchOptions, eventsCh chan<- watch.Event) error {
	ctx, cancel := context.WithCancel(ctx)
	defer cancel()

	// We can keep receiving events while replaying older events for the watcher.
	// By early registering this watcher, this channel will buffer any new events while we are still backfilling old events.
	// When we finish, calling backfillDone will write all events in the buffer, then listen to new events as normal.
	const maxBufferSize = 100
	watcherChannel, backfillDone, closeWatcher := watcherWithBackfill(ctx, eventsCh, maxBufferSize)
	defer closeWatcher()

	l.lock.Lock()
	latestRV := l.latestRV
	key := l.addWatcherLocked(watcherChannel, opts.Filter)
	l.lock.Unlock()
	defer l.removeWatcher(key)

	targetRV := opts.ResourceVersion
	if targetRV == "" {
		targetRV = latestRV
	}

	if err := l.WithTransaction(ctx, false, func(tx db.TxClient) error {
		rowIDRow := tx.Stmt(l.findEventsRowByRVStmt).QueryRowContext(ctx, targetRV)
		if err := rowIDRow.Err(); err != nil {
			return err
		}

		var rowID int
		err := rowIDRow.Scan(&rowID)
		if errors.Is(err, sql.ErrNoRows) {
			if targetRV != latestRV {
				return ErrTooOld
			}
		} else if err != nil {
			return fmt.Errorf("failed scan rowid: %w", err)
		}

		// Backfilling previous events from resourceVersion
		rows, err := tx.Stmt(l.listEventsAfterStmt).QueryContext(ctx, rowID)
		if err != nil {
			return err
		}
		defer rows.Close()

<<<<<<< HEAD
		var latestRevisionReached bool
		for !latestRevisionReached && rows.Next() {
			typ, buf, err := l.decryptScanEvent(rows)
			if err != nil {
				return fmt.Errorf("scanning event row: %w", err)
			}

			example := &unstructured.Unstructured{}
			val, err := fromBytes(buf, reflect.TypeOf(example))
			if err != nil {
				return fmt.Errorf("decoding event object: %w", err)
			}

			obj, ok := val.Elem().Interface().(*unstructured.Unstructured)
			if !ok {
				continue
			}
			if obj.GetResourceVersion() == latestRV {
				// This iteration will be the last one, as we already reached the last event at the moment we started the loop
				latestRevisionReached = true
			}

=======
		for rows.Next() {
			obj := &unstructured.Unstructured{}
			eventType, err := l.decryptScanEvent(rows, obj)
			if err != nil {
				return fmt.Errorf("scanning event row: %w", err)
			}
>>>>>>> 6e39b344
			filter := opts.Filter
			if !matchFilter(filter.ID, filter.Namespace, filter.Selector, obj) {
				continue
			}
<<<<<<< HEAD
			eventsCh <- watch.Event{
				Type:   typ,
				Object: obj,
			}
=======

			events = append(events, watch.Event{
				Type:   eventType,
				Object: obj,
			})
		}

		if err := rows.Err(); err != nil {
			return err
		}

		for _, event := range events {
			eventsCh <- event
		}

		key = l.addWatcher(eventsCh, opts.Filter)
		return nil
	})
	if err != nil {
		// We might have added a watcher but the transaction failed in
		// which case we still want to remove the watcher
		if key != nil {
			l.removeWatcher(key)
>>>>>>> 6e39b344
		}
		return rows.Err()
	}); err != nil {
		return err
	}
	backfillDone()

	<-ctx.Done()
	return nil
}

func (l *ListOptionIndexer) decryptScanEvent(rows db.Rows, into runtime.Object) (watch.EventType, error) {
	var typ, rv string
	var serialized db.SerializedObject
	if err := rows.Scan(&typ, &rv, &serialized.Bytes, &serialized.Nonce, &serialized.KeyID); err != nil {
		return watch.Error, err
	}
	if err := l.Deserialize(serialized, into); err != nil {
		return watch.Error, err

	}
	return watch.EventType(typ), nil
}

// watcherWithBackfill creates a proxy channel that buffers events during a "backfill" phase
// and then seamlessly transitions to live event processing.
func watcherWithBackfill[T any](ctx context.Context, eventsChan chan<- T, maxBufferSize int) (chan T, func(), func()) {
	backfill, backfillDone := context.WithCancel(ctx)
	writeChan := make(chan T)
	done := make(chan struct{})

	// The single proxy goroutine that manages all state.
	go func() {
		defer close(done)

		var queue []T // Use a slice as an internal FIFO queue.
		backfillComplete := false
		backfillDone := backfill.Done() // allow disabling this case in the below select once observed

		for {
			// If backfill is done and our queue is empty, we enter the final "Piping" state.
			// This provides the desired unbuffered behavior.
			if backfillComplete && len(queue) == 0 {
				select {
				case event, ok := <-writeChan:
					if !ok {
						return // writeChan was closed.
					}
					// Send event directly, blocking until the consumer is ready.
					select {
					case eventsChan <- event:
					case <-ctx.Done():
						return
					}
				case <-ctx.Done():
					return
				}
				continue // Restart the loop in the correct state.
			}

			// Use nullable channels for disabling cases in the select below depending on the state
			var readChan <-chan T
			var outputChan chan<- T
			var nextEvent T

			// Only accept new events from write buffer if the queue has space, blocking the sender (equivalent to a full buffered channel)
			if len(queue) < maxBufferSize {
				readChan = writeChan
			}

			// Only start flushing the queue if backfill has completed
			if backfillComplete && len(queue) > 0 {
				nextEvent = queue[0]
				outputChan = eventsChan
			}

			// cases reading from a nil channel will be ignored
			select {
			case <-ctx.Done():
				return
			case <-backfillDone:
				backfillDone = nil // disable this case after first observed
				backfillComplete = true
			case event, ok := <-readChan: // This case is disabled if readChan is nil
				if !ok {
					// writeChan was closed, assume that context is done, so the remaining queue will never be sent
					return
				}
				queue = append(queue, event)
			case outputChan <- nextEvent: // This case is disabled if outputChan is nil
				// We successfully sent the event, so we can remove it from the queue.
				queue = queue[1:]
			}
		}
	}()

	return writeChan, backfillDone, func() {
		close(writeChan)
		<-done
	}
}

type watchKey struct {
	_ bool // ensure watchKey is NOT zero-sized to get unique pointers
}

type watcher struct {
	ch     chan<- watch.Event
	filter WatchFilter
}

func (l *ListOptionIndexer) addWatcherLocked(eventCh chan<- watch.Event, filter WatchFilter) *watchKey {
	key := new(watchKey)
	l.watchers[key] = &watcher{
		ch:     eventCh,
		filter: filter,
	}
	return key
}

func (l *ListOptionIndexer) removeWatcher(key *watchKey) {
	l.lock.Lock()
	delete(l.watchers, key)
	l.lock.Unlock()
}

/* Core methods */

func (l *ListOptionIndexer) notifyEventAdded(key string, obj any, tx db.TxClient) error {
	return l.notifyEvent(watch.Added, nil, obj, tx)
}

func (l *ListOptionIndexer) notifyEventModified(key string, obj any, tx db.TxClient) error {
	oldObj, exists, err := l.GetByKey(key)
	if err != nil {
		return fmt.Errorf("error getting old object: %w", err)
	}

	if !exists {
		return fmt.Errorf("old object %q should be in store but was not", key)
	}

	return l.notifyEvent(watch.Modified, oldObj, obj, tx)
}

func (l *ListOptionIndexer) notifyEventDeleted(key string, obj any, tx db.TxClient) error {
	oldObj, exists, err := l.GetByKey(key)
	if err != nil {
		return fmt.Errorf("error getting old object: %w", err)
	}

	if !exists {
		return fmt.Errorf("old object %q should be in store but was not", key)
	}
	return l.notifyEvent(watch.Deleted, oldObj, obj, tx)
}

func (l *ListOptionIndexer) notifyEvent(eventType watch.EventType, oldObj any, obj any, tx db.TxClient) error {
	acc, err := meta.Accessor(obj)
	if err != nil {
		return err
	}

	latestRV := acc.GetResourceVersion()

	err = l.upsertEvent(tx, eventType, latestRV, obj)
	if err != nil {
		return err
	}

	l.lock.RLock()
	for _, watcher := range l.watchers {
		if !matchWatch(watcher.filter.ID, watcher.filter.Namespace, watcher.filter.Selector, oldObj, obj) {
			continue
		}

		watcher.ch <- watch.Event{
			Type:   eventType,
			Object: obj.(runtime.Object).DeepCopyObject(),
		}
	}
	l.lock.RUnlock()

	l.lock.Lock()
	defer l.lock.Unlock()
	l.latestRV = latestRV
	return nil
}

func (l *ListOptionIndexer) upsertEvent(tx db.TxClient, eventType watch.EventType, latestRV string, obj any) error {
	serialized, err := l.Serialize(obj, l.GetShouldEncrypt())
	if err != nil {
		return err
	}
	_, err = tx.Stmt(l.upsertEventsStmt).Exec(latestRV, eventType, serialized.Bytes, serialized.Nonce, serialized.KeyID)
	return err
}

func (l *ListOptionIndexer) dropEvents(tx db.TxClient) error {
	_, err := tx.Stmt(l.dropEventsStmt).Exec()
	return err
}

// addIndexFields saves sortable/filterable fields into tables
func (l *ListOptionIndexer) addIndexFields(key string, obj any, tx db.TxClient) error {
	args := []any{key}
	for _, field := range l.indexedFields {
		value, err := getField(obj, field)
		if err != nil {
			logrus.Errorf("cannot index object of type [%s] with key [%s] for indexer [%s]: %v", l.GetType().String(), key, l.GetName(), err)
			return err
		}
		switch typedValue := value.(type) {
		case nil:
			args = append(args, "")
		case int, bool, string, int64, float64:
			args = append(args, fmt.Sprint(typedValue))
		case []string:
			args = append(args, strings.Join(typedValue, "|"))
		default:
			err2 := fmt.Errorf("field %v has a non-supported type value: %v", field, value)
			return err2
		}
	}

	_, err := tx.Stmt(l.addFieldsStmt).Exec(args...)
	return err
}

// labels are stored in tables that shadow the underlying object table for each GVK
func (l *ListOptionIndexer) addLabels(key string, obj any, tx db.TxClient) error {
	k8sObj, ok := obj.(*unstructured.Unstructured)
	if !ok {
		return fmt.Errorf("addLabels: unexpected object type, expected unstructured.Unstructured: %v", obj)
	}
	incomingLabels := k8sObj.GetLabels()
	for k, v := range incomingLabels {
		if _, err := tx.Stmt(l.upsertLabelsStmt).Exec(key, k, v); err != nil {
			return err
		}
	}
	return nil
}

func (l *ListOptionIndexer) deleteFields(tx db.TxClient) error {
	_, err := tx.Stmt(l.deleteFieldsStmt).Exec()
	return err
}

func (l *ListOptionIndexer) dropFields(tx db.TxClient) error {
	_, err := tx.Stmt(l.dropFieldsStmt).Exec()
	return err
}

func (l *ListOptionIndexer) deleteLabels(tx db.TxClient) error {
	_, err := tx.Stmt(l.deleteLabelsStmt).Exec()
	return err
}

func (l *ListOptionIndexer) dropLabels(tx db.TxClient) error {
	_, err := tx.Stmt(l.dropLabelsStmt).Exec()
	return err
}

// ListByOptions returns objects according to the specified list options and partitions.
// Specifically:
//   - an unstructured list of resources belonging to any of the specified partitions
//   - the total number of resources (returned list might be a subset depending on pagination options in lo)
//   - a continue token, if there are more pages after the returned one
//   - an error instead of all of the above if anything went wrong
func (l *ListOptionIndexer) ListByOptions(ctx context.Context, lo *sqltypes.ListOptions, partitions []partition.Partition, namespace string) (*unstructured.UnstructuredList, int, string, error) {
	queryInfo, err := l.constructQuery(lo, partitions, namespace, db.Sanitize(l.GetName()))
	if err != nil {
		return nil, 0, "", err
	}
	return l.executeQuery(ctx, queryInfo)
}

// QueryInfo is a helper-struct that is used to represent the core query and parameters when converting
// a filter from the UI into a sql query
type QueryInfo struct {
	query       string
	params      []any
	countQuery  string
	countParams []any
	limit       int
	offset      int
}

func (l *ListOptionIndexer) constructQuery(lo *sqltypes.ListOptions, partitions []partition.Partition, namespace string, dbName string) (*QueryInfo, error) {
	unboundSortLabels := getUnboundSortLabels(lo)
	queryInfo := &QueryInfo{}
	queryUsesLabels := hasLabelFilter(lo.Filters) || len(lo.ProjectsOrNamespaces.Filters) > 0
	joinTableIndexByLabelName := make(map[string]int)

	l.latestRVLock.RLock()
	latestRV := l.latestRV
	l.latestRVLock.RUnlock()

	if len(lo.Revision) > 0 {
		currentRevision, err := strconv.ParseInt(latestRV, 10, 64)
		if err != nil {
			return nil, err
		}

		requestRevision, err := strconv.ParseInt(lo.Revision, 10, 64)
		if err != nil {
			return nil, err
		}

		if currentRevision < requestRevision {
			return nil, ErrUnknownRevision
		}
	}

	// First, what kind of filtering will we be doing?
	// 1- Intro: SELECT and JOIN clauses
	// There's a 1:1 correspondence between a base table and its _Fields table
	// but it's possible that a key has no associated labels, so if we're doing a
	// non-existence test on labels we need to do a LEFT OUTER JOIN
	query := ""
	params := []any{}
	whereClauses := []string{}
	joinPartsToUse := []string{}
	if len(unboundSortLabels) > 0 {
		withParts, withParams, _, joinParts, err := getWithParts(unboundSortLabels, joinTableIndexByLabelName, dbName, "o")
		if err != nil {
			return nil, err
		}
		query = "WITH " + strings.Join(withParts, ",\n") + "\n"
		params = withParams
		joinPartsToUse = joinParts
	}
	query += "SELECT "
	if queryUsesLabels {
		query += "DISTINCT "
	}
	query += fmt.Sprintf(`o.object, o.objectnonce, o.dekid FROM "%s" o`, dbName)
	query += "\n  "
	query += fmt.Sprintf(`JOIN "%s_fields" f ON o.key = f.key`, dbName)
	if len(joinPartsToUse) > 0 {
		query += "\n  "
		query += strings.Join(joinPartsToUse, "\n  ")
	}

	if queryUsesLabels {
		for _, orFilter := range lo.Filters {
			for _, filter := range orFilter.Filters {
				if isLabelFilter(&filter) {
					labelName := filter.Field[2]
					_, ok := joinTableIndexByLabelName[labelName]
					if !ok {
						// Make the lt index 1-based for readability
						jtIndex := len(joinTableIndexByLabelName) + 1
						joinTableIndexByLabelName[labelName] = jtIndex
						query += "\n  "
						query += fmt.Sprintf(`LEFT OUTER JOIN "%s_labels" lt%d ON o.key = lt%d.key`, dbName, jtIndex, jtIndex)
					}
				}
			}
		}
	}

	if len(lo.ProjectsOrNamespaces.Filters) > 0 {
		jtIndex := len(joinTableIndexByLabelName) + 1
		if _, exists := joinTableIndexByLabelName[projectIDFieldLabel]; !exists {
			joinTableIndexByLabelName[projectIDFieldLabel] = jtIndex
		}
		query += "\n  "
		query += fmt.Sprintf(`LEFT OUTER JOIN "%s_fields" nsf ON f."metadata.namespace" = nsf."metadata.name"`, namespacesDbName)
		query += "\n  "
		query += fmt.Sprintf(`LEFT OUTER JOIN "%s_labels" lt%d ON nsf.key = lt%d.key`, namespacesDbName, jtIndex, jtIndex)
	}

	// 2- Filtering: WHERE clauses (from lo.Filters)
	for _, orFilters := range lo.Filters {
		orClause, orParams, err := l.buildORClauseFromFilters(orFilters, dbName, joinTableIndexByLabelName)
		if err != nil {
			return queryInfo, err
		}
		if orClause == "" {
			continue
		}
		whereClauses = append(whereClauses, orClause)
		params = append(params, orParams...)
	}

	// WHERE clauses (from lo.ProjectsOrNamespaces)
	if len(lo.ProjectsOrNamespaces.Filters) > 0 {
		projOrNsClause, projOrNsParams, err := l.buildClauseFromProjectsOrNamespaces(lo.ProjectsOrNamespaces, dbName, joinTableIndexByLabelName)
		if err != nil {
			return queryInfo, err
		}
		whereClauses = append(whereClauses, projOrNsClause)
		params = append(params, projOrNsParams...)
	}

	// WHERE clauses (from namespace)
	if namespace != "" && namespace != "*" {
		whereClauses = append(whereClauses, fmt.Sprintf(`f."metadata.namespace" = ?`))
		params = append(params, namespace)
	}

	// WHERE clauses (from partitions and their corresponding parameters)
	partitionClauses := []string{}
	for _, thisPartition := range partitions {
		if thisPartition.Passthrough {
			// nothing to do, no extra filtering to apply by definition
		} else {
			singlePartitionClauses := []string{}

			// filter by namespace
			if thisPartition.Namespace != "" && thisPartition.Namespace != "*" {
				singlePartitionClauses = append(singlePartitionClauses, fmt.Sprintf(`f."metadata.namespace" = ?`))
				params = append(params, thisPartition.Namespace)
			}

			// optionally filter by names
			if !thisPartition.All {
				names := thisPartition.Names

				if len(names) == 0 {
					// degenerate case, there will be no results
					singlePartitionClauses = append(singlePartitionClauses, "FALSE")
				} else {
					singlePartitionClauses = append(singlePartitionClauses, fmt.Sprintf(`f."metadata.name" IN (?%s)`, strings.Repeat(", ?", len(thisPartition.Names)-1)))
					// sort for reproducibility
					sortedNames := thisPartition.Names.UnsortedList()
					sort.Strings(sortedNames)
					for _, name := range sortedNames {
						params = append(params, name)
					}
				}
			}

			if len(singlePartitionClauses) > 0 {
				partitionClauses = append(partitionClauses, strings.Join(singlePartitionClauses, " AND "))
			}
		}
	}
	if len(partitions) == 0 {
		// degenerate case, there will be no results
		whereClauses = append(whereClauses, "FALSE")
	}
	if len(partitionClauses) == 1 {
		whereClauses = append(whereClauses, partitionClauses[0])
	}
	if len(partitionClauses) > 1 {
		whereClauses = append(whereClauses, "(\n      ("+strings.Join(partitionClauses, ") OR\n      (")+")\n)")
	}

	if len(whereClauses) > 0 {
		query += "\n  WHERE\n    "
		for index, clause := range whereClauses {
			query += fmt.Sprintf("(%s)", clause)
			if index == len(whereClauses)-1 {
				break
			}
			query += " AND\n    "
		}
	}

	// before proceeding, save a copy of the query and params without LIMIT/OFFSET/ORDER info
	// for COUNTing all results later
	countQuery := fmt.Sprintf("SELECT COUNT(*) FROM (%s)", query)
	countParams := params[:]

	// 3- Sorting: ORDER BY clauses (from lo.Sort)
	if len(lo.SortList.SortDirectives) > 0 {
		orderByClauses := []string{}
		for _, sortDirective := range lo.SortList.SortDirectives {
			fields := sortDirective.Fields
			if isLabelsFieldList(fields) {
				clause, err := buildSortLabelsClause(fields[2], joinTableIndexByLabelName, sortDirective.Order == sqltypes.ASC)
				if err != nil {
					return nil, err
				}
				orderByClauses = append(orderByClauses, clause)
			} else {
				fieldEntry, err := l.getValidFieldEntry("f", fields)
				if err != nil {
					return queryInfo, err
				}
				direction := "ASC"
				if sortDirective.Order == sqltypes.DESC {
					direction = "DESC"
				}
				orderByClauses = append(orderByClauses, fmt.Sprintf("%s %s", fieldEntry, direction))
			}
		}
		query += "\n  ORDER BY "
		query += strings.Join(orderByClauses, ", ")
	} else {
		// make sure one default order is always picked
		if l.namespaced {
			// ID == metadata.namespace + "/" + metaqata.name
			query += "\n  ORDER BY f.\"id\" ASC "
		} else {
			query += "\n  ORDER BY f.\"metadata.name\" ASC "
		}
	}

	// 4- Pagination: LIMIT clause (from lo.Pagination)
	limitClause := ""
	limit := lo.Pagination.PageSize
	if limit > 0 {
		limitClause = "\n  LIMIT ?"
		params = append(params, limit)
	}

	// OFFSET clause (from lo.Pagination)
	offsetClause := ""
	offset := 0
	if lo.Pagination.Page >= 1 {
		offset += lo.Pagination.PageSize * (lo.Pagination.Page - 1)
	}
	if offset > 0 {
		offsetClause = "\n  OFFSET ?"
		params = append(params, offset)
	}
	if limit > 0 || offset > 0 {
		query += limitClause
		query += offsetClause
		queryInfo.countQuery = countQuery
		queryInfo.countParams = countParams
		queryInfo.limit = limit
		queryInfo.offset = offset
	}
	// Otherwise leave these as default values and the executor won't do pagination work

	logrus.Debugf("ListOptionIndexer prepared statement: %v", query)
	logrus.Debugf("Params: %v", params)
	queryInfo.query = query
	queryInfo.params = params

	return queryInfo, nil
}

func (l *ListOptionIndexer) executeQuery(ctx context.Context, queryInfo *QueryInfo) (result *unstructured.UnstructuredList, total int, token string, err error) {
	stmt := l.Prepare(queryInfo.query)
	defer func() {
		if cerr := stmt.Close(); cerr != nil && err == nil {
			err = errors.Join(err, cerr)
		}
	}()

	var items []any
	err = l.WithTransaction(ctx, false, func(tx db.TxClient) error {
		now := time.Now()
		rows, err := tx.Stmt(stmt).QueryContext(ctx, queryInfo.params...)
		if err != nil {
			return err
		}
		elapsed := time.Since(now)
		logLongQuery(elapsed, queryInfo.query, queryInfo.params)
		items, err = l.ReadObjects(rows, l.GetType())
		if err != nil {
			return fmt.Errorf("read objects: %w", err)
		}

		total = len(items)
		if queryInfo.countQuery != "" {
			countStmt := l.Prepare(queryInfo.countQuery)
			defer func() {
				if cerr := countStmt.Close(); cerr != nil {
					err = errors.Join(err, cerr)
				}
			}()
			now = time.Now()
			rows, err := tx.Stmt(countStmt).QueryContext(ctx, queryInfo.countParams...)
			if err != nil {
				return err
			}
			elapsed = time.Since(now)
			logLongQuery(elapsed, queryInfo.countQuery, queryInfo.countParams)
			total, err = l.ReadInt(rows)
			if err != nil {
				return fmt.Errorf("error reading query results: %w", err)
			}
		}

		return nil
	})
	if err != nil {
		return nil, 0, "", err
	}

	continueToken := ""
	limit := queryInfo.limit
	offset := queryInfo.offset
	if limit > 0 && offset+len(items) < total {
		continueToken = fmt.Sprintf("%d", offset+limit)
	}

	l.lock.RLock()
	latestRV := l.latestRV
	l.lock.RUnlock()

	return toUnstructuredList(items, latestRV), total, continueToken, nil
}

func logLongQuery(elapsed time.Duration, query string, params []any) {
	threshold := 500 * time.Millisecond
	if elapsed < threshold {
		return
	}
	logrus.Debugf("Query took more than %v (took %v): %s with params %v", threshold, elapsed, query, params)
}

func (l *ListOptionIndexer) validateColumn(column string) error {
	for _, v := range l.indexedFields {
		if v == column {
			return nil
		}
	}
	return fmt.Errorf("column is invalid [%s]: %w", column, ErrInvalidColumn)
}

// Suppose the query access something like 'spec.containers[3].image' but only
// spec.containers.image is specified in the index.  If `spec.containers` is
// an array, then spec.containers.image is a pseudo-array of |-separated strings,
// and we can use our custom registered extractBarredValue function to extract the
// desired substring.
//
// The index can appear anywhere in the list of fields after the first entry,
// but we always end up with a |-separated list of substrings. Most of the time
// the index will be the second-last entry, but we lose nothing allowing for any
// position.
// Indices are 0-based.

func (l *ListOptionIndexer) getValidFieldEntry(prefix string, fields []string) (string, error) {
	columnName := toColumnName(fields)
	err := l.validateColumn(columnName)
	if err == nil {
		return fmt.Sprintf(`%s."%s"`, prefix, columnName), nil
	}
	if len(fields) <= 2 {
		return "", err
	}
	idx := -1
	for i := len(fields) - 1; i > 0; i-- {
		if !containsNonNumericRegex.MatchString(fields[i]) {
			idx = i
			break
		}
	}
	if idx == -1 {
		// We don't have an index onto a valid field
		return "", err
	}
	indexField := fields[idx]
	// fields[len(fields):] gives empty array
	otherFields := append(fields[0:idx], fields[idx+1:]...)
	leadingColumnName := toColumnName(otherFields)
	if l.validateColumn(leadingColumnName) != nil {
		// We have an index, but not onto a valid field
		return "", err
	}
	return fmt.Sprintf(`extractBarredValue(%s."%s", "%s")`, prefix, leadingColumnName, indexField), nil
}

// buildORClause creates an SQLite compatible query that ORs conditions built from passed filters
func (l *ListOptionIndexer) buildORClauseFromFilters(orFilters sqltypes.OrFilter, dbName string, joinTableIndexByLabelName map[string]int) (string, []any, error) {
	var params []any
	clauses := make([]string, 0, len(orFilters.Filters))
	var newParams []any
	var newClause string
	var err error

	for _, filter := range orFilters.Filters {
		if isLabelFilter(&filter) {
			var index int
			index, err = internLabel(filter.Field[2], joinTableIndexByLabelName, -1)
			if err != nil {
				return "", nil, err
			}
			newClause, newParams, err = l.getLabelFilter(index, filter, dbName)
		} else {
			newClause, newParams, err = l.getFieldFilter(filter, "f")
		}
		if err != nil {
			return "", nil, err
		}
		clauses = append(clauses, newClause)
		params = append(params, newParams...)
	}
	switch len(clauses) {
	case 0:
		return "", params, nil
	case 1:
		return clauses[0], params, nil
	}
	return fmt.Sprintf("(%s)", strings.Join(clauses, ") OR (")), params, nil
}

func (l *ListOptionIndexer) buildClauseFromProjectsOrNamespaces(orFilters sqltypes.OrFilter, dbName string, joinTableIndexByLabelName map[string]int) (string, []any, error) {
	var params []any
	var newParams []any
	var newClause string
	var err error
	var index int

	if len(orFilters.Filters) == 0 {
		return "", params, nil
	}

	clauses := make([]string, 0, len(orFilters.Filters))
	for _, filter := range orFilters.Filters {
		if isLabelFilter(&filter) {
			if index, err = internLabel(filter.Field[2], joinTableIndexByLabelName, -1); err != nil {
				return "", nil, err
			}
			newClause, newParams, err = l.getProjectsOrNamespacesLabelFilter(index, filter, dbName)
		} else {
			newClause, newParams, err = l.getProjectsOrNamespacesFieldFilter(filter)
		}
		if err != nil {
			return "", nil, err
		}
		clauses = append(clauses, newClause)
		params = append(params, newParams...)
	}

	if orFilters.Filters[0].Op == sqltypes.In {
		return fmt.Sprintf("(%s)", strings.Join(clauses, ") OR (")), params, nil
	}

	if orFilters.Filters[0].Op == sqltypes.NotIn {
		return fmt.Sprintf("(%s)", strings.Join(clauses, ") AND (")), params, nil
	}

	return "", nil, fmt.Errorf("project or namespaces supports only 'IN' or 'NOT IN' operation. op: %s is not valid",
		orFilters.Filters[0].Op)
}

func buildSortLabelsClause(labelName string, joinTableIndexByLabelName map[string]int, isAsc bool) (string, error) {
	ltIndex, err := internLabel(labelName, joinTableIndexByLabelName, -1)
	if err != nil {
		return "", err
	}
	dir := "ASC"
	nullsPosition := "LAST"
	if !isAsc {
		dir = "DESC"
		nullsPosition = "FIRST"
	}
	return fmt.Sprintf("lt%d.value %s NULLS %s", ltIndex, dir, nullsPosition), nil
}

func getUnboundSortLabels(lo *sqltypes.ListOptions) []string {
	numSortDirectives := len(lo.SortList.SortDirectives)
	if numSortDirectives == 0 {
		return make([]string, 0)
	}
	unboundSortLabels := make(map[string]bool)
	for _, sortDirective := range lo.SortList.SortDirectives {
		fields := sortDirective.Fields
		if isLabelsFieldList(fields) {
			unboundSortLabels[fields[2]] = true
		}
	}
	if lo.Filters != nil {
		for _, andFilter := range lo.Filters {
			for _, orFilter := range andFilter.Filters {
				if isLabelFilter(&orFilter) {
					switch orFilter.Op {
					case sqltypes.In, sqltypes.Eq, sqltypes.Gt, sqltypes.Lt, sqltypes.Exists:
						delete(unboundSortLabels, orFilter.Field[2])
						// other ops don't necessarily select a label
					}
				}
			}
		}
	}
	return slices.Collect(maps.Keys(unboundSortLabels))
}

func getWithParts(unboundSortLabels []string, joinTableIndexByLabelName map[string]int, dbName string, mainFuncPrefix string) ([]string, []any, []string, []string, error) {
	numLabels := len(unboundSortLabels)
	parts := make([]string, numLabels)
	params := make([]any, numLabels)
	withNames := make([]string, numLabels)
	joinParts := make([]string, numLabels)
	for i, label := range unboundSortLabels {
		i1 := i + 1
		idx, err := internLabel(label, joinTableIndexByLabelName, i1)
		if err != nil {
			return parts, params, withNames, joinParts, err
		}
		parts[i] = fmt.Sprintf(`lt%d(key, value) AS (
SELECT key, value FROM "%s_labels"
  WHERE label = ?
)`, idx, dbName)
		params[i] = label
		withNames[i] = fmt.Sprintf("lt%d", idx)
		joinParts[i] = fmt.Sprintf("LEFT OUTER JOIN lt%d ON %s.key = lt%d.key", idx, mainFuncPrefix, idx)
	}

	return parts, params, withNames, joinParts, nil
}

// if nextNum <= 0 return an error message
func internLabel(labelName string, joinTableIndexByLabelName map[string]int, nextNum int) (int, error) {
	i, ok := joinTableIndexByLabelName[labelName]
	if ok {
		return i, nil
	}
	if nextNum <= 0 {
		return -1, fmt.Errorf("internal error: no join-table index given for label \"%s\"", labelName)
	}
	joinTableIndexByLabelName[labelName] = nextNum
	return nextNum, nil
}

// Possible ops from the k8s parser:
// KEY = and == (same) VALUE
// KEY != VALUE
// KEY exists []  # ,KEY, => this filter
// KEY ! []  # ,!KEY, => assert KEY doesn't exist
// KEY in VALUES
// KEY notin VALUES

func (l *ListOptionIndexer) getFieldFilter(filter sqltypes.Filter, prefix string) (string, []any, error) {
	opString := ""
	escapeString := ""
	fieldEntry, err := l.getValidFieldEntry(prefix, filter.Field)
	if err != nil {
		return "", nil, err
	}
	switch filter.Op {
	case sqltypes.Eq:
		if filter.Partial {
			opString = "LIKE"
			escapeString = escapeBackslashDirective
		} else {
			opString = "="
		}
		clause := fmt.Sprintf("%s %s ?%s", fieldEntry, opString, escapeString)
		return clause, []any{formatMatchTarget(filter)}, nil
	case sqltypes.NotEq:
		if filter.Partial {
			opString = "NOT LIKE"
			escapeString = escapeBackslashDirective
		} else {
			opString = "!="
		}
		clause := fmt.Sprintf("%s %s ?%s", fieldEntry, opString, escapeString)
		return clause, []any{formatMatchTarget(filter)}, nil

	case sqltypes.Lt, sqltypes.Gt:
		sym, target, err := prepareComparisonParameters(filter.Op, filter.Matches[0])
		if err != nil {
			return "", nil, err
		}
		clause := fmt.Sprintf("%s %s ?", fieldEntry, sym)
		return clause, []any{target}, nil

	case sqltypes.Exists, sqltypes.NotExists:
		return "", nil, errors.New("NULL and NOT NULL tests aren't supported for non-label queries")

	case sqltypes.In:
		fallthrough
	case sqltypes.NotIn:
		target := "()"
		if len(filter.Matches) > 0 {
			target = fmt.Sprintf("(?%s)", strings.Repeat(", ?", len(filter.Matches)-1))
		}
		opString = "IN"
		if filter.Op == sqltypes.NotIn {
			opString = "NOT IN"
		}
		clause := fmt.Sprintf("%s %s %s", fieldEntry, opString, target)
		matches := make([]any, len(filter.Matches))
		for i, match := range filter.Matches {
			matches[i] = match
		}
		return clause, matches, nil
	}

	return "", nil, fmt.Errorf("unrecognized operator: %s", opString)
}

func (l *ListOptionIndexer) getProjectsOrNamespacesFieldFilter(filter sqltypes.Filter) (string, []any, error) {
	opString := ""
	fieldEntry, err := l.getValidFieldEntry("nsf", filter.Field)
	if err != nil {
		return "", nil, err
	}
	switch filter.Op {
	case sqltypes.In:
		fallthrough
	case sqltypes.NotIn:
		target := "()"
		if len(filter.Matches) > 0 {
			target = fmt.Sprintf("(?%s)", strings.Repeat(", ?", len(filter.Matches)-1))
		}
		opString = "IN"
		if filter.Op == sqltypes.NotIn {
			opString = "NOT IN"
		}
		clause := fmt.Sprintf("%s %s %s", fieldEntry, opString, target)
		matches := make([]any, len(filter.Matches))
		for i, match := range filter.Matches {
			matches[i] = match
		}
		return clause, matches, nil
	}

	return "", nil, fmt.Errorf("unrecognized operator: %s", opString)
}

func (l *ListOptionIndexer) getProjectsOrNamespacesLabelFilter(index int, filter sqltypes.Filter, dbName string) (string, []any, error) {
	opString := ""
	labelName := filter.Field[2]
	target := "()"
	if len(filter.Matches) > 0 {
		target = fmt.Sprintf("(?%s)", strings.Repeat(", ?", len(filter.Matches)-1))
	}
	matches := make([]any, len(filter.Matches)+1)
	matches[0] = labelName
	for i, match := range filter.Matches {
		matches[i+1] = match
	}
	switch filter.Op {
	case sqltypes.In:
		clause := fmt.Sprintf(`lt%d.label = ? AND lt%d.value IN %s`, index, index, target)
		return clause, matches, nil
	case sqltypes.NotIn:
		clause1 := fmt.Sprintf(`(lt%d.label = ? AND lt%d.value NOT IN %s)`, index, index, target)
		clause2 := fmt.Sprintf(`(o.key NOT IN (SELECT o1.key FROM "%s" o1
		JOIN "%s_fields" f1 ON o1.key = f1.key
		LEFT OUTER JOIN "_v1_Namespace_fields" nsf1 ON f1."metadata.namespace" = nsf1."metadata.name"
		LEFT OUTER JOIN "_v1_Namespace_labels" lt%di1 ON nsf1.key = lt%di1.key
		WHERE lt%di1.label = ?))`, dbName, dbName, index, index, index)
		matches = append(matches, labelName)
		clause := fmt.Sprintf("%s OR %s", clause1, clause2)
		return clause, matches, nil
	}
	return "", nil, fmt.Errorf("unrecognized operator: %s", opString)
}

func (l *ListOptionIndexer) getLabelFilter(index int, filter sqltypes.Filter, dbName string) (string, []any, error) {
	opString := ""
	escapeString := ""
	matchFmtToUse := strictMatchFmt
	labelName := filter.Field[2]
	switch filter.Op {
	case sqltypes.Eq:
		if filter.Partial {
			opString = "LIKE"
			escapeString = escapeBackslashDirective
			matchFmtToUse = matchFmt
		} else {
			opString = "="
		}
		clause := fmt.Sprintf(`lt%d.label = ? AND lt%d.value %s ?%s`, index, index, opString, escapeString)
		return clause, []any{labelName, formatMatchTargetWithFormatter(filter.Matches[0], matchFmtToUse)}, nil

	case sqltypes.NotEq:
		if filter.Partial {
			opString = "NOT LIKE"
			escapeString = escapeBackslashDirective
			matchFmtToUse = matchFmt
		} else {
			opString = "!="
		}
		subFilter := sqltypes.Filter{
			Field: filter.Field,
			Op:    sqltypes.NotExists,
		}
		existenceClause, subParams, err := l.getLabelFilter(index, subFilter, dbName)
		if err != nil {
			return "", nil, err
		}
		clause := fmt.Sprintf(`(%s) OR (lt%d.label = ? AND lt%d.value %s ?%s)`, existenceClause, index, index, opString, escapeString)
		params := append(subParams, labelName, formatMatchTargetWithFormatter(filter.Matches[0], matchFmtToUse))
		return clause, params, nil

	case sqltypes.Lt, sqltypes.Gt:
		sym, target, err := prepareComparisonParameters(filter.Op, filter.Matches[0])
		if err != nil {
			return "", nil, err
		}
		clause := fmt.Sprintf(`lt%d.label = ? AND lt%d.value %s ?`, index, index, sym)
		return clause, []any{labelName, target}, nil

	case sqltypes.Exists:
		clause := fmt.Sprintf(`lt%d.label = ?`, index)
		return clause, []any{labelName}, nil

	case sqltypes.NotExists:
		clause := fmt.Sprintf(`o.key NOT IN (SELECT o1.key FROM "%s" o1
		JOIN "%s_fields" f1 ON o1.key = f1.key
		LEFT OUTER JOIN "%s_labels" lt%di1 ON o1.key = lt%di1.key
		WHERE lt%di1.label = ?)`, dbName, dbName, dbName, index, index, index)
		return clause, []any{labelName}, nil

	case sqltypes.In:
		target := "(?"
		if len(filter.Matches) > 0 {
			target += strings.Repeat(", ?", len(filter.Matches)-1)
		}
		target += ")"
		clause := fmt.Sprintf(`lt%d.label = ? AND lt%d.value IN %s`, index, index, target)
		matches := make([]any, len(filter.Matches)+1)
		matches[0] = labelName
		for i, match := range filter.Matches {
			matches[i+1] = match
		}
		return clause, matches, nil

	case sqltypes.NotIn:
		target := "(?"
		if len(filter.Matches) > 0 {
			target += strings.Repeat(", ?", len(filter.Matches)-1)
		}
		target += ")"
		subFilter := sqltypes.Filter{
			Field: filter.Field,
			Op:    sqltypes.NotExists,
		}
		existenceClause, subParams, err := l.getLabelFilter(index, subFilter, dbName)
		if err != nil {
			return "", nil, err
		}
		clause := fmt.Sprintf(`(%s) OR (lt%d.label = ? AND lt%d.value NOT IN %s)`, existenceClause, index, index, target)
		matches := append(subParams, labelName)
		for _, match := range filter.Matches {
			matches = append(matches, match)
		}
		return clause, matches, nil
	}
	return "", nil, fmt.Errorf("unrecognized operator: %s", opString)
}

func prepareComparisonParameters(op sqltypes.Op, target string) (string, float64, error) {
	num, err := strconv.ParseFloat(target, 32)
	if err != nil {
		return "", 0, err
	}
	switch op {
	case sqltypes.Lt:
		return "<", num, nil
	case sqltypes.Gt:
		return ">", num, nil
	}
	return "", 0, fmt.Errorf("unrecognized operator when expecting '<' or '>': '%s'", op)
}

func formatMatchTarget(filter sqltypes.Filter) string {
	format := strictMatchFmt
	if filter.Partial {
		format = matchFmt
	}
	return formatMatchTargetWithFormatter(filter.Matches[0], format)
}

func formatMatchTargetWithFormatter(match string, format string) string {
	// To allow matches on the backslash itself, the character needs to be replaced first.
	// Otherwise, it will undo the following replacements.
	match = strings.ReplaceAll(match, `\`, `\\`)
	match = strings.ReplaceAll(match, `_`, `\_`)
	match = strings.ReplaceAll(match, `%`, `\%`)
	return fmt.Sprintf(format, match)
}

// There are two kinds of string arrays to turn into a string, based on the last value in the array
// simple: ["a", "b", "conformsToIdentifier"] => "a.b.conformsToIdentifier"
// complex: ["a", "b", "foo.io/stuff"] => "a.b[foo.io/stuff]"

func smartJoin(s []string) string {
	if len(s) == 0 {
		return ""
	}
	if len(s) == 1 {
		return s[0]
	}
	lastBit := s[len(s)-1]
	simpleName := regexp.MustCompile(`^[a-zA-Z_][a-zA-Z0-9_]*$`)
	if simpleName.MatchString(lastBit) {
		return strings.Join(s, ".")
	}
	return fmt.Sprintf("%s[%s]", strings.Join(s[0:len(s)-1], "."), lastBit)
}

// toColumnName returns the column name corresponding to a field expressed as string slice
func toColumnName(s []string) string {
	return db.Sanitize(smartJoin(s))
}

// getField extracts the value of a field expressed as a string path from an unstructured object
func getField(a any, field string) (any, error) {
	subFields := extractSubFields(field)
	o, ok := a.(*unstructured.Unstructured)
	if !ok {
		return nil, fmt.Errorf("unexpected object type, expected unstructured.Unstructured: %v", a)
	}

	var obj interface{}
	var found bool
	var err error
	obj = o.Object
	for i, subField := range subFields {
		switch t := obj.(type) {
		case map[string]interface{}:
			subField = strings.TrimSuffix(strings.TrimPrefix(subField, "["), "]")
			obj, found, err = unstructured.NestedFieldNoCopy(t, subField)
			if err != nil {
				return nil, err
			}
			if !found {
				// particularly with labels/annotation indexes, it is totally possible that some objects won't have these,
				// so either we this is not an error state or it could be an error state with a type that callers can check for
				return nil, nil
			}
		case []interface{}:
			if strings.HasPrefix(subField, "[") && strings.HasSuffix(subField, "]") {
				key, err := strconv.Atoi(strings.TrimSuffix(strings.TrimPrefix(subField, "["), "]"))
				if err != nil {
					return nil, fmt.Errorf("[listoption indexer] failed to convert subfield [%s] to int in listoption index: %w", subField, err)
				}
				if key >= len(t) {
					return nil, fmt.Errorf("[listoption indexer] given index is too large for slice of len %d", len(t))
				}
				obj = fmt.Sprintf("%v", t[key])
			} else if i == len(subFields)-1 {
				// If the last layer is an array, return array.map(a => a[subfield])
				result := make([]string, len(t))
				for index, v := range t {
					itemVal, ok := v.(map[string]interface{})
					if !ok {
						return nil, fmt.Errorf(failedToGetFromSliceFmt, subField)
					}

					_, found := itemVal[subField]
					if found {
						itemStr, ok := itemVal[subField].(string)
						if !ok {
							return nil, fmt.Errorf(failedToGetFromSliceFmt, subField)
						}
						result[index] = itemStr
					} else {
						result[index] = ""
					}
				}
				return result, nil
			}
		default:
			return nil, fmt.Errorf("[listoption indexer] failed to parse subfields: %v", subFields)
		}
	}
	return obj, nil
}

func extractSubFields(fields string) []string {
	subfields := make([]string, 0)
	for _, subField := range subfieldRegex.FindAllString(fields, -1) {
		subfields = append(subfields, strings.TrimSuffix(subField, "."))
	}
	return subfields
}

func isLabelFilter(f *sqltypes.Filter) bool {
	return len(f.Field) >= 2 && f.Field[0] == "metadata" && f.Field[1] == "labels"
}

func hasLabelFilter(filters []sqltypes.OrFilter) bool {
	for _, outerFilter := range filters {
		for _, filter := range outerFilter.Filters {
			if isLabelFilter(&filter) {
				return true
			}
		}
	}
	return false
}

func isLabelsFieldList(fields []string) bool {
	return len(fields) == 3 && fields[0] == "metadata" && fields[1] == "labels"
}

// toUnstructuredList turns a slice of unstructured objects into an unstructured.UnstructuredList
func toUnstructuredList(items []any, resourceVersion string) *unstructured.UnstructuredList {
	objectItems := make([]any, len(items))
	result := &unstructured.UnstructuredList{
		Items:  make([]unstructured.Unstructured, len(items)),
		Object: map[string]interface{}{"items": objectItems},
	}
	if resourceVersion != "" {
		result.SetResourceVersion(resourceVersion)
	}
	for i, item := range items {
		result.Items[i] = *item.(*unstructured.Unstructured)
		objectItems[i] = item.(*unstructured.Unstructured).Object
	}
	return result
}

func matchWatch(filterName string, filterNamespace string, filterSelector labels.Selector, oldObj any, obj any) bool {
	matchOld := false
	if oldObj != nil {
		matchOld = matchFilter(filterName, filterNamespace, filterSelector, oldObj)
	}
	return matchOld || matchFilter(filterName, filterNamespace, filterSelector, obj)
}

func matchFilter(filterName string, filterNamespace string, filterSelector labels.Selector, obj any) bool {
	if obj == nil {
		return false
	}
	metadata, err := meta.Accessor(obj)
	if err != nil {
		return false
	}
	if filterName != "" && filterName != metadata.GetName() {
		return false
	}
	if filterNamespace != "" && filterNamespace != metadata.GetNamespace() {
		return false
	}
	if filterSelector != nil {
		if !filterSelector.Matches(labels.Set(metadata.GetLabels())) {
			return false
		}
	}
	return true
}

func (l *ListOptionIndexer) RunGC(ctx context.Context) {
	if l.gcInterval == 0 || l.gcKeepCount == 0 {
		return
	}

	ticker := time.NewTicker(l.gcInterval)
	defer ticker.Stop()

	logrus.Infof("Started SQL cache garbage collection for %s (interval=%s, keep=%d)", l.GetName(), l.gcInterval, l.gcKeepCount)
	defer logrus.Infof("Stopped SQL cache garbage collection for %s (interval=%s, keep=%d)", l.GetName(), l.gcInterval, l.gcKeepCount)

	for {
		select {
		case <-ticker.C:
			err := l.WithTransaction(ctx, true, func(tx db.TxClient) error {
				_, err := tx.Stmt(l.deleteEventsByCountStmt).Exec(l.gcKeepCount)
				return err
			})
			if err != nil {
				logrus.Errorf("garbage collection for %s: %v", l.GetName(), err)
			}
		case <-ctx.Done():
			return
		}
	}
}<|MERGE_RESOLUTION|>--- conflicted
+++ resolved
@@ -345,71 +345,26 @@
 		}
 		defer rows.Close()
 
-<<<<<<< HEAD
 		var latestRevisionReached bool
 		for !latestRevisionReached && rows.Next() {
-			typ, buf, err := l.decryptScanEvent(rows)
-			if err != nil {
-				return fmt.Errorf("scanning event row: %w", err)
-			}
-
-			example := &unstructured.Unstructured{}
-			val, err := fromBytes(buf, reflect.TypeOf(example))
-			if err != nil {
-				return fmt.Errorf("decoding event object: %w", err)
-			}
-
-			obj, ok := val.Elem().Interface().(*unstructured.Unstructured)
-			if !ok {
-				continue
-			}
-			if obj.GetResourceVersion() == latestRV {
-				// This iteration will be the last one, as we already reached the last event at the moment we started the loop
-				latestRevisionReached = true
-			}
-
-=======
-		for rows.Next() {
 			obj := &unstructured.Unstructured{}
 			eventType, err := l.decryptScanEvent(rows, obj)
 			if err != nil {
 				return fmt.Errorf("scanning event row: %w", err)
 			}
->>>>>>> 6e39b344
+			if obj.GetResourceVersion() == latestRV {
+				// This iteration will be the last one, as we already reached the last event at the moment we started the loop
+				latestRevisionReached = true
+			}
 			filter := opts.Filter
 			if !matchFilter(filter.ID, filter.Namespace, filter.Selector, obj) {
 				continue
 			}
-<<<<<<< HEAD
+
 			eventsCh <- watch.Event{
-				Type:   typ,
-				Object: obj,
-			}
-=======
-
-			events = append(events, watch.Event{
 				Type:   eventType,
 				Object: obj,
-			})
-		}
-
-		if err := rows.Err(); err != nil {
-			return err
-		}
-
-		for _, event := range events {
-			eventsCh <- event
-		}
-
-		key = l.addWatcher(eventsCh, opts.Filter)
-		return nil
-	})
-	if err != nil {
-		// We might have added a watcher but the transaction failed in
-		// which case we still want to remove the watcher
-		if key != nil {
-			l.removeWatcher(key)
->>>>>>> 6e39b344
+			}
 		}
 		return rows.Err()
 	}); err != nil {
@@ -705,9 +660,9 @@
 	queryUsesLabels := hasLabelFilter(lo.Filters) || len(lo.ProjectsOrNamespaces.Filters) > 0
 	joinTableIndexByLabelName := make(map[string]int)
 
-	l.latestRVLock.RLock()
+	l.lock.RLock()
 	latestRV := l.latestRV
-	l.latestRVLock.RUnlock()
+	l.lock.RUnlock()
 
 	if len(lo.Revision) > 0 {
 		currentRevision, err := strconv.ParseInt(latestRV, 10, 64)
